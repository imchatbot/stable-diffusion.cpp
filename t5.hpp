#ifndef __T5_HPP__
#define __T5_HPP__

#include <float.h>
#include <limits>
#include <map>
#include <memory>
#include <regex>
#include <sstream>
#include <string>
#include <unordered_map>

#include "darts.h"
#include "ggml_extend.hpp"
#include "json.hpp"
#include "model.h"

// Port from: https://github.com/google/sentencepiece/blob/master/src/unigram_model.h
// and https://github.com/google/sentencepiece/blob/master/src/unigram_model.h.
// Original License: https://github.com/google/sentencepiece/blob/master/LICENSE
//
// Since tokenization is not the bottleneck in SD, performance was not a major consideration
// during the migration.
class MetaspacePreTokenizer {
private:
    std::string replacement;
    bool add_prefix_space;

public:
    MetaspacePreTokenizer(const std::string replacement = " ", bool add_prefix_space = true)
        : replacement(replacement), add_prefix_space(add_prefix_space) {}

    std::string tokenize(const std::string& input) const {
        std::string tokens;
        std::stringstream ss(input);

        if (add_prefix_space) {
            tokens += replacement;
        }

        std::string token;
        bool firstToken = true;
        while (std::getline(ss, token, ' ')) {
            if (!firstToken)
                tokens += replacement + token;
            else
                tokens += token;

            firstToken = false;
        }

        return tokens;
    }
};

using EncodeResult = std::vector<std::pair<std::string, int>>;
class T5UniGramTokenizer {
public:
    enum Status {
        OK,
        NO_PIECES_LOADED,
        NO_ENTRY_FOUND,
        BUILD_DOUBLE_ARRAY_FAILED,
        PIECE_ALREADY_DEFINED,
        INVLIAD_JSON
    };

protected:
    MetaspacePreTokenizer pre_tokenizer;

    // all <piece, score> pairs
    std::vector<std::pair<std::string, float>> piece_score_pairs;

    float min_score_ = 0.0;
    float max_score_ = 0.0;
    std::unique_ptr<Darts::DoubleArray> trie_;

    // Maximum size of the return value of Trie, which corresponds
    // to the maximum size of shared common prefix in the sentence pieces.
    int trie_results_size_;
    // unknown id.
    int unk_id_            = 2;
    std::string eos_token_ = "</s>";
    int eos_id_            = 1;
    int pad_id_            = 0;
    // status.
    Status status_ = OK;

    float kUnkPenalty = 10.0;

    std::string replacement;
    bool add_prefix_space = true;

    void InitializePieces(const std::string& json_str) {
        nlohmann::json data;

        try {
            data = nlohmann::json::parse(json_str);
        } catch (const nlohmann::json::parse_error& e) {
            status_ = INVLIAD_JSON;
            return;
        }
        if (!data.contains("model")) {
            status_ = INVLIAD_JSON;
            return;
        }
        nlohmann::json model = data["model"];
        if (!model.contains("vocab")) {
            status_ = INVLIAD_JSON;
            return;
        }
        if (model.contains("unk_id")) {
            unk_id_ = model["unk_id"];
        }

        replacement      = data["pre_tokenizer"]["replacement"];
        add_prefix_space = data["pre_tokenizer"]["add_prefix_space"];

        pre_tokenizer = MetaspacePreTokenizer(replacement, add_prefix_space);

        for (const auto& item : model["vocab"]) {
            if (item.size() != 2 || !item[0].is_string() || !item[1].is_number_float()) {
                status_ = INVLIAD_JSON;
                return;
            }
            std::string piece = item[0];
            float score       = item[1];
            piece_score_pairs.emplace_back(piece, score);
        }
    }

    // Builds a Trie index.
    void BuildTrie(std::vector<std::pair<std::string, int>>* pieces) {
        if (status_ != OK)
            return;

        if (pieces->empty()) {
            status_ = NO_PIECES_LOADED;
            return;
        }

        // sort by sentencepiece since DoubleArray::build()
        // only accepts sorted strings.
        sort(pieces->begin(), pieces->end());

        // Makes key/value set for DoubleArrayTrie.
        std::vector<const char*> key(pieces->size());
        std::vector<int> value(pieces->size());
        for (size_t i = 0; i < pieces->size(); ++i) {
            key[i]   = (*pieces)[i].first.data();  // sorted piece.
            value[i] = (*pieces)[i].second;        // vocab_id
        }

        trie_ = std::unique_ptr<Darts::DoubleArray>(new Darts::DoubleArray());
        if (trie_->build(key.size(), const_cast<char**>(&key[0]), nullptr,
                         &value[0]) != 0) {
            status_ = BUILD_DOUBLE_ARRAY_FAILED;
            return;
        }

        // Computes the maximum number of shared prefixes in the trie.
        const int kMaxTrieResultsSize = 1024;
        std::vector<Darts::DoubleArray::result_pair_type> results(
            kMaxTrieResultsSize);
        trie_results_size_ = 0;
        for (const auto& p : *pieces) {
            const int num_nodes = trie_->commonPrefixSearch(
                p.first.data(), results.data(), results.size(), p.first.size());
            trie_results_size_ = std::max(trie_results_size_, num_nodes);
        }

        if (trie_results_size_ == 0)
            status_ = NO_ENTRY_FOUND;
    }

    // Non-virtual (inlined) implementation for faster execution.
    inline float GetScoreInlined(int id) const {
        return piece_score_pairs[id].second;
    }

    inline bool IsUnusedInlined(int id) const {
        return false;  // TODO
    }

    inline bool IsUserDefinedInlined(int id) const {
        return false;  // TODO
    }

    inline size_t OneCharLen(const char* src) const {
        return "\1\1\1\1\1\1\1\1\1\1\1\1\2\2\3\4"[(*src & 0xFF) >> 4];
    }

    // The optimized Viterbi encode.
    // Main differences from the original function:
    // 1. Memorizes the best path at each postion so far,
    // 2. No need to store the Lattice nodes,
    // 3. Works in utf-8 directly,
    // 4. Defines a new struct with fewer fields than Lattice,
    // 5. Does not depend on `class Lattice` nor call `SetSentence()`,
    // `PopulateNodes()`, or `Viterbi()`. It does everything in one function.
    // For detailed explanations please see the comments inside the function body.
    EncodeResult EncodeOptimized(const std::string& normalized) const {
        // An optimized Viterbi algorithm for unigram language models. Benchmarking
        // results show that it generates almost identical outputs and achieves 2.1x
        // speedup on average for 102 languages compared to the original
        // implementation. It's based on the following three ideas:
        //
        // 1. Because it uses the *unigram* model:
        //     best_score(x1, x2, …, xt) = best_score(x1, x2, …, x{t-1}) + score(xt)
        // Deciding the best path (and score) can be decoupled into two isolated
        // terms: (a) the best path ended before the last token `best_score(x1, x2, …,
        // x{t-1})`, and (b) the last token and its `score(xt)`. The two terms are
        // not related to each other at all.
        //
        // Therefore, we can compute once and store the *best_path ending at
        // each character position*. In this way, when we know best_path_ends_at[M],
        // we can reuse it to compute all the best_path_ends_at_[...] where the last
        // token starts at the same character position M.
        //
        // This improves the time complexity from O(n*k*k) to O(n*k) because it
        // eliminates the extra loop of recomputing the best path ending at the same
        // position, where n is the input length and k is the maximum number of tokens
        // that can be recognized starting at each position.
        //
        // 2. Again, because it uses the *unigram* model, we don’t need to actually
        // store the lattice nodes. We still recognize all the tokens and lattice
        // nodes from the input, but along identifying them, we use and discard them
        // on the fly. There is no need to actually store them for best path Viterbi
        // decoding. The only thing we need to store is the best_path ending at
        // each character position.
        //
        // This improvement reduces the things needed to store in memory from O(n*k)
        // to O(n), where n is the input length and k is the maximum number of tokens
        // that can be recognized starting at each position.
        //
        // It also avoids the need of dynamic-size lattice node pool, because the
        // number of things to store is fixed as n.
        //
        // 3. SentencePiece is designed to work with unicode, taking utf-8 encoding
        // inputs. In the original implementation, the lattice positions are based on
        // unicode positions. A mapping from unicode position to the utf-8 position is
        // maintained to recover the utf-8 string piece.
        //
        // We found that it is sufficient and beneficial to directly work with utf-8
        // positions:
        //
        // Firstly, it saves the conversion and mapping between unicode positions and
        // utf-8 positions.
        //
        // Secondly, it reduces the number of fields we need to maintain in the
        // node/path structure. Specifically, there are 8 fields defined in
        // `Lattice::Node` used by the original encoder, but here in the optimized
        // encoder we only need to define 3 fields in `BestPathNode`.

        if (status() != OK || normalized.empty()) {
            return {};
        }
        // Represents the last node of the best path.
        struct BestPathNode {
            int id = -1;  // The vocab id. (maybe -1 for UNK)
            float best_path_score =
                0;  // The total score of the best path ending at this node.
            int starts_at =
                -1;  // The starting position (in utf-8) of this node. The entire best
                     // path can be constructed by backtracking along this link.
        };
        const int size        = normalized.size();
        const float unk_score = min_score() - kUnkPenalty;
        // The ends are exclusive.
        std::vector<BestPathNode> best_path_ends_at(size + 1);
        // Generate lattice on-the-fly (not stored) and update best_path_ends_at.
        int starts_at = 0;
        while (starts_at < size) {
            std::size_t node_pos = 0;
            std::size_t key_pos  = starts_at;
            const auto best_path_score_till_here =
                best_path_ends_at[starts_at].best_path_score;
            bool has_single_node = false;
            const int mblen =
                std::min<int>(OneCharLen(normalized.data() + starts_at),
                                size - starts_at);
            while (key_pos < size) {
                const int ret =
                    trie_->traverse(normalized.data(), node_pos, key_pos, key_pos + 1);
                if (ret == -2)
                    break;
                if (ret >= 0) {
                    if (IsUnusedInlined(ret))
                        continue;
                    // Update the best path node.
                    auto& target_node = best_path_ends_at[key_pos];
                    const auto length = (key_pos - starts_at);
                    // User defined symbol receives extra bonus to always be selected.
                    const auto score = IsUserDefinedInlined(ret)
                                           ? (length * max_score_ - 0.1)
                                           : GetScoreInlined(ret);
                    const auto candidate_best_path_score =
                        score + best_path_score_till_here;
                    if (target_node.starts_at == -1 ||
                        candidate_best_path_score > target_node.best_path_score) {
                        target_node.best_path_score = candidate_best_path_score;
                        target_node.starts_at       = starts_at;
                        target_node.id              = ret;
                    }
                    if (!has_single_node && length == mblen) {
                        has_single_node = true;
                    }
                }
            }
            if (!has_single_node) {
                auto& target_node = best_path_ends_at[starts_at + mblen];
                const auto candidate_best_path_score =
                    unk_score + best_path_score_till_here;
                if (target_node.starts_at == -1 ||
                    candidate_best_path_score > target_node.best_path_score) {
                    target_node.best_path_score = candidate_best_path_score;
                    target_node.starts_at       = starts_at;
                    target_node.id              = unk_id_;
                }
            }
            // Move by one unicode character.
            starts_at += mblen;
        }
        // Backtrack to identify the best path.
        EncodeResult results;
        int ends_at = size;
        while (ends_at > 0) {
            const auto& node = best_path_ends_at[ends_at];
            results.emplace_back(
                normalized.substr(node.starts_at, ends_at - node.starts_at), node.id);
            ends_at = node.starts_at;
        }
        std::reverse(results.begin(), results.end());
        return results;
    }

public:
    explicit T5UniGramTokenizer(const std::string& json_str = "") {
        if (json_str.size() != 0) {
            InitializePieces(json_str);
        } else {
            InitializePieces(ModelLoader::load_t5_tokenizer_json());
        }

        min_score_ = FLT_MAX;
        max_score_ = FLT_MIN;

        std::vector<std::pair<std::string, int>> pieces;
        for (int i = 0; i < piece_score_pairs.size(); i++) {
            const auto& sp = piece_score_pairs[i];

            min_score_ = std::min(min_score_, sp.second);
            max_score_ = std::max(max_score_, sp.second);

            pieces.emplace_back(sp.first, i);
        }

        BuildTrie(&pieces);
    }
    ~T5UniGramTokenizer(){};

    std::string Normalize(const std::string& input) const {
        // Ref: https://github.com/huggingface/tokenizers/blob/1ff56c0c70b045f0cd82da1af9ac08cd4c7a6f9f/bindings/python/py_src/tokenizers/implementations/sentencepiece_unigram.py#L29
        // TODO: nmt-nfkc
        std::string normalized = std::regex_replace(input, std::regex(" {2,}"), " ");
        return normalized;
    }

    std::vector<int> Encode(const std::string& input, bool append_eos_if_not_present = true) const {
        std::string normalized = Normalize(input);
        normalized             = pre_tokenizer.tokenize(normalized);
        EncodeResult result    = EncodeOptimized(normalized);
        if (result.size() > 0 && append_eos_if_not_present) {
            auto item = result[result.size() - 1];
            if (item.first != eos_token_) {
                result.emplace_back(eos_token_, eos_id_);
            }
        }
        std::vector<int> tokens;
        for (auto item : result) {
            tokens.push_back(item.second);
        }
        return tokens;
    }

    void pad_tokens(std::vector<int>& tokens,
                    std::vector<float>& weights,
                    size_t max_length = 0,
                    bool padding      = false) {
        if (max_length > 0 && padding) {
            size_t orig_token_num = tokens.size() - 1;
            size_t n              = std::ceil(orig_token_num * 1.0 / (max_length - 1));
            if (n == 0) {
                n = 1;
            }
            size_t length = max_length * n;
            LOG_DEBUG("token length: %llu", length);
            std::vector<int> new_tokens;
            std::vector<float> new_weights;
            int token_idx = 0;
            for (int i = 0; i < length; i++) {
                if (token_idx >= orig_token_num) {
                    break;
                }
                if (i % max_length == max_length - 1) {
                    new_tokens.push_back(eos_id_);
                    new_weights.push_back(1.0);
                } else {
                    new_tokens.push_back(tokens[token_idx]);
                    new_weights.push_back(weights[token_idx]);
                    token_idx++;
                }
            }

            new_tokens.push_back(eos_id_);
            new_weights.push_back(1.0);
            tokens  = new_tokens;
            weights = new_weights;

            if (padding) {
                int pad_token_id = pad_id_;
                tokens.insert(tokens.end(), length - tokens.size(), pad_token_id);
                weights.insert(weights.end(), length - weights.size(), 1.0);
            }
        }
    }

    // Returns the minimum score in sentence pieces.
    // min_score() - 10 is used for the cost of unknown sentence.
    float min_score() const { return min_score_; }

    // Returns the maximum score in sentence pieces.
    // max_score() is used for the cost of user defined symbols.
    float max_score() const { return max_score_; }

    Status status() const { return status_; }
};

class T5LayerNorm : public UnaryBlock {
protected:
    int64_t hidden_size;
    float eps;

    void init_params(struct ggml_context* ctx, std::map<std::string, enum ggml_type>& tensor_types, const std::string prefix = "") {
        enum ggml_type wtype = GGML_TYPE_F32;  //(tensor_types.find(prefix + "weight") != tensor_types.end()) ? tensor_types[prefix + "weight"] : GGML_TYPE_F32;
        params["weight"]     = ggml_new_tensor_1d(ctx, wtype, hidden_size);
    }

public:
    T5LayerNorm(int64_t hidden_size,
                float eps = 1e-06f)
        : hidden_size(hidden_size),
          eps(eps) {}

    struct ggml_tensor* forward(struct ggml_context* ctx, struct ggml_tensor* x) {
        struct ggml_tensor* w = params["weight"];
        x                     = ggml_rms_norm(ctx, x, eps);
        x                     = ggml_mul(ctx, x, w);
        return x;
    }
};

struct T5DenseActDense : public UnaryBlock {
public:
    T5DenseActDense(int64_t model_dim, int64_t ff_dim) {
        blocks["wi"] = std::shared_ptr<GGMLBlock>(new Linear(model_dim, ff_dim, false));
        blocks["wo"] = std::shared_ptr<GGMLBlock>(new Linear(ff_dim, model_dim, false));
    }

    struct ggml_tensor* forward(struct ggml_context* ctx, struct ggml_tensor* x) {
        // x: [N, n_token, model_dim]
        auto wi = std::dynamic_pointer_cast<Linear>(blocks["wi"]);
        auto wo = std::dynamic_pointer_cast<Linear>(blocks["wo"]);

        x = wi->forward(ctx, x);
        x = ggml_relu_inplace(ctx, x);
        x = wo->forward(ctx, x);
        return x;
    }
};

struct T5DenseGatedActDense : public UnaryBlock {
public:
    T5DenseGatedActDense(int64_t model_dim, int64_t ff_dim) {
        blocks["wi_0"] = std::shared_ptr<GGMLBlock>(new Linear(model_dim, ff_dim, false));
        blocks["wi_1"] = std::shared_ptr<GGMLBlock>(new Linear(model_dim, ff_dim, false));
        blocks["wo"]   = std::shared_ptr<GGMLBlock>(new Linear(ff_dim, model_dim, false));
    }

    struct ggml_tensor* forward(struct ggml_context* ctx, struct ggml_tensor* x) {
        // x: [N, n_token, model_dim]
        auto wi_0 = std::dynamic_pointer_cast<Linear>(blocks["wi_0"]);
        auto wi_1 = std::dynamic_pointer_cast<Linear>(blocks["wi_1"]);
        auto wo   = std::dynamic_pointer_cast<Linear>(blocks["wo"]);

        auto hidden_gelu   = ggml_gelu_inplace(ctx, wi_0->forward(ctx, x));
        auto hidden_linear = wi_1->forward(ctx, x);
        x                  = ggml_mul_inplace(ctx, hidden_gelu, hidden_linear);
        x                  = wo->forward(ctx, x);
        return x;
    }
};

struct T5LayerFF : public UnaryBlock {
public:
    T5LayerFF(int64_t model_dim, int64_t ff_dim) {
        blocks["DenseReluDense"] = std::shared_ptr<GGMLBlock>(new T5DenseGatedActDense(model_dim, ff_dim));
        blocks["layer_norm"]     = std::shared_ptr<GGMLBlock>(new T5LayerNorm(model_dim));
    }

    struct ggml_tensor* forward(struct ggml_context* ctx, struct ggml_tensor* x) {
        // x: [N, n_token, model_dim]
        auto DenseReluDense = std::dynamic_pointer_cast<T5DenseGatedActDense>(blocks["DenseReluDense"]);
        auto layer_norm     = std::dynamic_pointer_cast<T5LayerNorm>(blocks["layer_norm"]);

        auto forwarded_states = layer_norm->forward(ctx, x);
        forwarded_states      = DenseReluDense->forward(ctx, forwarded_states);
        x                     = ggml_add_inplace(ctx, forwarded_states, x);
        return x;
    }
};

class T5Attention : public GGMLBlock {
protected:
    int64_t model_dim;
    int64_t inner_dim;
    int64_t num_heads;
    bool using_relative_attention_bias;
    int64_t relative_attention_num_buckets  = 32;
    int64_t relative_attention_max_distance = 128;

public:
    T5Attention(int64_t model_dim,
                int64_t inner_dim,
                int64_t num_heads,
                bool using_relative_attention_bias = false)
        : model_dim(model_dim),
          inner_dim(inner_dim),
          num_heads(num_heads),
          using_relative_attention_bias(using_relative_attention_bias) {
        blocks["q"] = std::shared_ptr<GGMLBlock>(new Linear(model_dim, inner_dim, false));
        blocks["k"] = std::shared_ptr<GGMLBlock>(new Linear(model_dim, inner_dim, false));
        blocks["v"] = std::shared_ptr<GGMLBlock>(new Linear(model_dim, inner_dim, false));
        blocks["o"] = std::shared_ptr<GGMLBlock>(new Linear(inner_dim, model_dim, false));
        if (using_relative_attention_bias) {
            blocks["relative_attention_bias"] = std::shared_ptr<GGMLBlock>(new Embedding(relative_attention_num_buckets, num_heads));
        }
    }

    struct ggml_tensor* compute_bias(struct ggml_context* ctx,
                                     struct ggml_tensor* relative_position_bucket) {
        auto relative_attention_bias = std::dynamic_pointer_cast<Embedding>(blocks["relative_attention_bias"]);

        auto values = relative_attention_bias->forward(ctx, relative_position_bucket);  // shape (query_length, key_length, num_heads)
        values      = ggml_cont(ctx, ggml_permute(ctx, values, 2, 0, 1, 3));            // shape (1, num_heads, query_length, key_length)
        return values;
    }

    // x: [N, n_token, model_dim]
    std::pair<struct ggml_tensor*, struct ggml_tensor*> forward(struct ggml_context* ctx,
                                                                struct ggml_tensor* x,
                                                                struct ggml_tensor* past_bias                = NULL,
                                                                struct ggml_tensor* mask                     = NULL,
                                                                struct ggml_tensor* relative_position_bucket = NULL) {
        auto q_proj   = std::dynamic_pointer_cast<Linear>(blocks["q"]);
        auto k_proj   = std::dynamic_pointer_cast<Linear>(blocks["k"]);
        auto v_proj   = std::dynamic_pointer_cast<Linear>(blocks["v"]);
        auto out_proj = std::dynamic_pointer_cast<Linear>(blocks["o"]);

        int64_t n_head = num_heads;
        int64_t d_head = inner_dim / n_head;

        auto q = q_proj->forward(ctx, x);
        auto k = k_proj->forward(ctx, x);
        auto v = v_proj->forward(ctx, x);

        if (using_relative_attention_bias && relative_position_bucket != NULL) {
            past_bias = compute_bias(ctx, relative_position_bucket);
        }
        if (past_bias != NULL) {
            if (mask != NULL) {
                mask = ggml_add(ctx, mask, past_bias);
            } else {
                mask = past_bias;
            }
        }

        k = ggml_scale_inplace(ctx, k, sqrt(d_head));

        x = ggml_nn_attention_ext(ctx, q, k, v, num_heads, mask);  // [N, n_token, d_head * n_head]

        x = out_proj->forward(ctx, x);  // [N, n_token, model_dim]
        return {x, past_bias};
    }
};

struct T5LayerSelfAttention : public GGMLBlock {
public:
    T5LayerSelfAttention(int64_t model_dim,
                         int64_t inner_dim,
                         int64_t ff_dim,
                         int64_t num_heads,
                         bool using_relative_attention_bias) {
        blocks["SelfAttention"] = std::shared_ptr<GGMLBlock>(new T5Attention(model_dim, inner_dim, num_heads, using_relative_attention_bias));
        blocks["layer_norm"]    = std::shared_ptr<GGMLBlock>(new T5LayerNorm(model_dim));
    }

    std::pair<struct ggml_tensor*, struct ggml_tensor*> forward(struct ggml_context* ctx,
                                                                struct ggml_tensor* x,
                                                                struct ggml_tensor* past_bias                = NULL,
                                                                struct ggml_tensor* mask                     = NULL,
                                                                struct ggml_tensor* relative_position_bucket = NULL) {
        // x: [N, n_token, model_dim]
        auto SelfAttention = std::dynamic_pointer_cast<T5Attention>(blocks["SelfAttention"]);
        auto layer_norm    = std::dynamic_pointer_cast<T5LayerNorm>(blocks["layer_norm"]);

        auto normed_hidden_state = layer_norm->forward(ctx, x);
        auto ret                 = SelfAttention->forward(ctx, normed_hidden_state, past_bias, mask, relative_position_bucket);
        auto output              = ret.first;
        past_bias                = ret.second;

        x = ggml_add_inplace(ctx, output, x);
        return {x, past_bias};
    }
};

struct T5Block : public GGMLBlock {
public:
    T5Block(int64_t model_dim, int64_t inner_dim, int64_t ff_dim, int64_t num_heads, bool using_relative_attention_bias) {
        blocks["layer.0"] = std::shared_ptr<GGMLBlock>(new T5LayerSelfAttention(model_dim, inner_dim, ff_dim, num_heads, using_relative_attention_bias));
        blocks["layer.1"] = std::shared_ptr<GGMLBlock>(new T5LayerFF(model_dim, ff_dim));
    }

    std::pair<struct ggml_tensor*, struct ggml_tensor*> forward(struct ggml_context* ctx,
                                                                struct ggml_tensor* x,
                                                                struct ggml_tensor* past_bias                = NULL,
                                                                struct ggml_tensor* mask                     = NULL,
                                                                struct ggml_tensor* relative_position_bucket = NULL) {
        // x: [N, n_token, model_dim]
        auto layer_0 = std::dynamic_pointer_cast<T5LayerSelfAttention>(blocks["layer.0"]);
        auto layer_1 = std::dynamic_pointer_cast<T5LayerFF>(blocks["layer.1"]);

        auto ret  = layer_0->forward(ctx, x, past_bias, mask, relative_position_bucket);
        x         = ret.first;
        past_bias = ret.second;
        x         = layer_1->forward(ctx, x);
        return {x, past_bias};
    }
};

struct T5Stack : public GGMLBlock {
    int64_t num_layers;

public:
    T5Stack(int64_t num_layers,
            int64_t model_dim,
            int64_t inner_dim,
            int64_t ff_dim,
            int64_t num_heads)
        : num_layers(num_layers) {
        for (int i = 0; i < num_layers; i++) {
            blocks["block." + std::to_string(i)] = std::shared_ptr<GGMLBlock>(new T5Block(model_dim, inner_dim, ff_dim, num_heads, i == 0));
        }

        blocks["final_layer_norm"] = std::shared_ptr<GGMLBlock>(new T5LayerNorm(model_dim));
    }

    struct ggml_tensor* forward(struct ggml_context* ctx,
                                struct ggml_tensor* x,
                                struct ggml_tensor* past_bias                = NULL,
                                struct ggml_tensor* attention_mask           = NULL,
                                struct ggml_tensor* relative_position_bucket = NULL) {
<<<<<<< HEAD
        // x: [N, n_token, model_dim]
=======
        struct ggml_tensor* internal_attn_mask = NULL; // Default to NULL

        if (attention_mask_01 != NULL) { // Only process if a mask is provided
            int64_t N_batch = x->ne[2]; // Assuming x is [N, seq_len, model_dim]
            int64_t seq_len = x->ne[1];

            // Ensure attention_mask_01 is [N_batch, seq_len]
            struct ggml_tensor* current_mask_01 = attention_mask_01;

            int64_t mask_ne0 = attention_mask_01->ne[0];
            int64_t mask_ne1 = ggml_n_dims(attention_mask_01) > 1 ? attention_mask_01->ne[1] : 1;

            if (ggml_n_dims(attention_mask_01) == 1 && N_batch == 1 && mask_ne0 == seq_len) { // Mask is [L], x is [N=1, L, D]
                 current_mask_01 = ggml_reshape_2d(ctx, attention_mask_01, attention_mask_01->ne[0], 1); // [L, N=1]
                 current_mask_01 = ggml_cont(ctx, ggml_permute(ctx, current_mask_01, 1, 0, 2, 3)); // [N=1, L]
            } else if (ggml_n_dims(attention_mask_01) == 2 && mask_ne0 == N_batch && mask_ne1 == seq_len) { // Mask is [N, L], x is [N, L, D]
                 // Already in correct shape [N, L]
            } else if (ggml_n_dims(attention_mask_01) == 2 && mask_ne0 == seq_len && mask_ne1 == N_batch) { // Mask is [L, N], x is [N, L, D]
                 current_mask_01 = ggml_cont(ctx, ggml_permute(ctx, attention_mask_01, 1, 0, 2, 3)); // Permute to [N, L]
            } else {
                 // If shapes don't align for [N, L] after potential permute, log warning and proceed without mask
                 fprintf(stderr, "T5Stack: Warning - Mismatch between input x shape [%" PRId64 ", %" PRId64 ", %" PRId64 "] and attention_mask_01 shape [%" PRId64 ", %" PRId64 "]. Masking disabled.\n",
                         x->ne[2], x->ne[1], x->ne[0],
                         mask_ne0, mask_ne1);
                 current_mask_01 = NULL; // Disable masking if shapes are problematic
            }


            if (current_mask_01) { // Proceed if mask is valid and in [N, L] shape
                struct ggml_tensor* ones = ggml_new_tensor(ctx, current_mask_01->type, ggml_n_dims(current_mask_01), current_mask_01->ne); // [N, seq_len]
                ggml_set_f32(ones, 1.0f);
                struct ggml_tensor* inverted_mask = ggml_sub(ctx, ones, current_mask_01); // [N, seq_len], 1 for pad, 0 for valid

                // Reshape for broadcasting to attention scores: [N, 1, 1, seq_len_k]
                // Assuming attention scores are [N, n_head, seq_len_q, seq_len_k]
                // The inverted_mask is [N, seq_len]. We need [N, 1, 1, seq_len]
                internal_attn_mask = ggml_reshape_4d(ctx, inverted_mask, inverted_mask->ne[0], 1, 1, inverted_mask->ne[1]); // [N, 1, 1, L]
                // internal_attn_mask = ggml_cont(ctx, ggml_permute(ctx, internal_attn_mask, 0,2,3,1)); // [N, 1, 1, seq_len] (ne0=1, ne1=1, ne2=L, ne3=N) - This permute seems wrong based on target shape [N,1,1,L]

                struct ggml_tensor* neg_inf_scalar = ggml_new_f32(ctx, -1e9f);
                internal_attn_mask = ggml_mul(ctx, internal_attn_mask, neg_inf_scalar);
            }
        }
        // If attention_mask_01 was NULL, internal_attn_mask remains NULL.

>>>>>>> d518e530
        for (int i = 0; i < num_layers; i++) {
            auto block = std::dynamic_pointer_cast<T5Block>(blocks["block." + std::to_string(i)]);

            auto ret  = block->forward(ctx, x, past_bias, attention_mask, relative_position_bucket);
            x         = ret.first;
            past_bias = ret.second;
        }

        auto final_layer_norm = std::dynamic_pointer_cast<T5LayerNorm>(blocks["final_layer_norm"]);

        x = final_layer_norm->forward(ctx, x);
        return x;
    }
};

struct T5 : public GGMLBlock {
public:
    int64_t model_dim; // Add model_dim as a member

    T5(int64_t num_layers,
       int64_t model_dim,
       int64_t ff_dim,
       int64_t num_heads,
       int64_t vocab_size) : model_dim(model_dim) // Initialize model_dim
    {
        blocks["encoder"] = std::shared_ptr<GGMLBlock>(new T5Stack(num_layers, model_dim, model_dim, ff_dim, num_heads));
        blocks["shared"]  = std::shared_ptr<GGMLBlock>(new Embedding(vocab_size, model_dim));
    }

    struct ggml_tensor* forward(struct ggml_context* ctx,
                                struct ggml_tensor* input_ids,
                                struct ggml_tensor* past_bias                = NULL,
                                struct ggml_tensor* attention_mask           = NULL,
                                struct ggml_tensor* relative_position_bucket = NULL) {
<<<<<<< HEAD
        // input_ids: [N, n_token]
=======
        auto shared_emb = std::dynamic_pointer_cast<Embedding>(blocks["shared"]);
        auto encoder = std::dynamic_pointer_cast<T5Stack>(blocks["encoder"]);

        auto x = shared_emb->forward(ctx, input_ids);

        // Tentative permute for x: from [D, L, N] to [N, L, D] if input_ids was [L,N]
        // This needs to be robust. A common way is to check if last dim of x matches N from input_ids.
        // Assuming Embedding output is [D, L, N] if input_ids is [L, N] or [D, N, L] if input_ids is [N, L]
        // We need [N, L, D] for T5Stack forward.
        if (ggml_n_dims(x) == 3) {
             int64_t x_d = x->ne[0];
             int64_t x_l = x->ne[1];
             int64_t x_n = x->ne[2];

             int64_t input_ids_l = input_ids->ne[0];
             int64_t input_ids_n = ggml_n_dims(input_ids) > 1 ? input_ids->ne[1] : 1;

             if (x_d != model_dim && x_l == input_ids_l && x_n == input_ids_n) { // Likely [D, L, N] -> permute to [N, L, D]
                 x = ggml_cont(ctx, ggml_permute(ctx, x, 2, 1, 0, 3));
             } else if (x_d != model_dim && x_l == input_ids_n && x_n == input_ids_l) { // Likely [D, N, L] -> permute to [N, L, D]
                 x = ggml_cont(ctx, ggml_permute(ctx, x, 1, 2, 0, 3));
             }
             // If x is already [N, L, D], no permute needed.
        }
>>>>>>> d518e530

        auto shared  = std::dynamic_pointer_cast<Embedding>(blocks["shared"]);
        auto encoder = std::dynamic_pointer_cast<T5Stack>(blocks["encoder"]);

        auto x = shared->forward(ctx, input_ids);
        x      = encoder->forward(ctx, x, past_bias, attention_mask, relative_position_bucket);
        return x;
    }
};

struct T5Runner : public GGMLRunner {
    T5 model;
    std::vector<int> relative_position_bucket_vec;

    T5Runner(ggml_backend_t backend,
             std::map<std::string, enum ggml_type>& tensor_types,
             const std::string prefix,
             int64_t num_layers = 24,
             int64_t model_dim  = 4096,
             int64_t ff_dim     = 10240,
             int64_t num_heads  = 64,
             int64_t vocab_size = 32128)
        : GGMLRunner(backend), model(num_layers, model_dim, ff_dim, num_heads, vocab_size) {
        model.init(params_ctx, tensor_types, prefix);
    }

    std::string get_desc() {
        return "t5";
    }

    void get_param_tensors(std::map<std::string, struct ggml_tensor*>& tensors, const std::string prefix) {
        model.get_param_tensors(tensors, prefix);
    }

    struct ggml_tensor* forward(struct ggml_context* ctx,
                                struct ggml_tensor* input_ids,
                                struct ggml_tensor* relative_position_bucket) {
        size_t N       = input_ids->ne[1];
        size_t n_token = input_ids->ne[0];

        auto hidden_states = model.forward(ctx, input_ids, NULL, NULL, relative_position_bucket);  // [N, n_token, model_dim]
        return hidden_states;
    }

    struct ggml_cgraph* build_graph(struct ggml_tensor* input_ids) {
        struct ggml_cgraph* gf = ggml_new_graph(compute_ctx);

        input_ids = to_backend(input_ids);

        relative_position_bucket_vec = compute_relative_position_bucket(input_ids->ne[0], input_ids->ne[0]);

        // for (int i = 0; i < relative_position_bucket_vec.size(); i++) {
        //     if (i % 77 == 0) {
        //         printf("\n");
        //     }
        //     printf("%d ", relative_position_bucket_vec[i]);
        // }

        auto relative_position_bucket = ggml_new_tensor_2d(compute_ctx,
                                                           GGML_TYPE_I32,
                                                           input_ids->ne[0],
                                                           input_ids->ne[0]);
        set_backend_tensor_data(relative_position_bucket, relative_position_bucket_vec.data());

        struct ggml_tensor* hidden_states = forward(compute_ctx, input_ids, relative_position_bucket);

        ggml_build_forward_expand(gf, hidden_states);

        return gf;
    }

    void compute(const int n_threads,
                 struct ggml_tensor* input_ids,
                 ggml_tensor** output,
                 ggml_context* output_ctx = NULL) {
        auto get_graph = [&]() -> struct ggml_cgraph* {
            return build_graph(input_ids);
        };
        GGMLRunner::compute(get_graph, n_threads, true, output, output_ctx);
    }

    static std::vector<int> _relative_position_bucket(const std::vector<int>& relative_position,
                                                      bool bidirectional = true,
                                                      int num_buckets    = 32,
                                                      int max_distance   = 128) {
        std::vector<int> relative_buckets(relative_position.size(), 0);
        std::vector<int> abs_relative_position = relative_position;

        if (bidirectional) {
            num_buckets = num_buckets / 2;
            for (size_t i = 0; i < relative_position.size(); ++i) {
                if (relative_position[i] > 0) {
                    relative_buckets[i] += num_buckets;
                }
                abs_relative_position[i] = std::abs(relative_position[i]);
            }
        } else {
            for (size_t i = 0; i < relative_position.size(); ++i) {
                abs_relative_position[i] = std::max(-relative_position[i], 0);
            }
        }

        int max_exact = num_buckets / 2;
        std::vector<int> relative_position_if_large(relative_position.size(), 0);

        for (size_t i = 0; i < relative_position.size(); ++i) {
            if (abs_relative_position[i] < max_exact) {
                relative_buckets[i] += abs_relative_position[i];
            } else {
                float log_pos                 = std::log(static_cast<float>(abs_relative_position[i]) / max_exact);
                float log_base                = std::log(static_cast<float>(max_distance) / max_exact);
                relative_position_if_large[i] = max_exact + static_cast<int>((log_pos / log_base) * (num_buckets - max_exact));
                relative_position_if_large[i] = std::min(relative_position_if_large[i], num_buckets - 1);
                relative_buckets[i] += relative_position_if_large[i];
            }
        }

        return relative_buckets;
    }

    std::vector<int> compute_relative_position_bucket(int query_length,
                                                      int key_length) {
        std::vector<int> context_position(query_length);
        std::vector<int> memory_position(key_length);

        for (int i = 0; i < query_length; ++i) {
            context_position[i] = i;
        }
        for (int i = 0; i < key_length; ++i) {
            memory_position[i] = i;
        }

        std::vector<std::vector<int>> relative_position(query_length, std::vector<int>(key_length, 0));
        for (int i = 0; i < query_length; ++i) {
            for (int j = 0; j < key_length; ++j) {
                relative_position[i][j] = memory_position[j] - context_position[i];
            }
        }

        std::vector<int> relative_position_bucket;
        for (int i = 0; i < query_length; ++i) {
            std::vector<int> result = _relative_position_bucket(relative_position[i], true);
            relative_position_bucket.insert(relative_position_bucket.end(), result.begin(), result.end());
        }

        return relative_position_bucket;
    }
};

struct T5Embedder {
    T5UniGramTokenizer tokenizer;
    T5Runner model;

    static std::map<std::string, enum ggml_type> empty_tensor_types;

    T5Embedder(ggml_backend_t backend,
               std::map<std::string, enum ggml_type>& tensor_types = empty_tensor_types,
               const std::string prefix                            = "",
               int64_t num_layers                                  = 24,
               int64_t model_dim                                   = 4096,
               int64_t ff_dim                                      = 10240,
               int64_t num_heads                                   = 64,
               int64_t vocab_size                                  = 32128)
        : model(backend, tensor_types, prefix, num_layers, model_dim, ff_dim, num_heads, vocab_size) {
    }

    void get_param_tensors(std::map<std::string, struct ggml_tensor*>& tensors, const std::string prefix) {
        model.get_param_tensors(tensors, prefix);
    }

    void alloc_params_buffer() {
        model.alloc_params_buffer();
    }

    std::pair<std::vector<int>, std::vector<float>> tokenize(std::string text,
                                                             size_t max_length = 0,
                                                             bool padding      = false) {
        auto parsed_attention = parse_prompt_attention(text);

        {
            std::stringstream ss;
            ss << "[";
            for (const auto& item : parsed_attention) {
                ss << "['" << item.first << "', " << item.second << "], ";
            }
            ss << "]";
            LOG_DEBUG("parse '%s' to %s", text.c_str(), ss.str().c_str());
        }

        std::vector<int> tokens;
        std::vector<float> weights;
        for (const auto& item : parsed_attention) {
            const std::string& curr_text = item.first;
            float curr_weight            = item.second;
            std::vector<int> curr_tokens = tokenizer.Encode(curr_text, false);
            tokens.insert(tokens.end(), curr_tokens.begin(), curr_tokens.end());
            weights.insert(weights.end(), curr_tokens.size(), curr_weight);
        }

        int EOS_TOKEN_ID = 1;
        tokens.push_back(EOS_TOKEN_ID);
        weights.push_back(1.0);

        tokenizer.pad_tokens(tokens, weights, max_length, padding);

        // for (int i = 0; i < tokens.size(); i++) {
        //     std::cout << tokens[i] << ":" << weights[i] << ", ";
        // }
        // std::cout << std::endl;

        return {tokens, weights};
    }

    void test() {
        struct ggml_init_params params;
        params.mem_size   = static_cast<size_t>(10 * 1024 * 1024);  // 10 MB
        params.mem_buffer = NULL;
        params.no_alloc   = false;

        struct ggml_context* work_ctx = ggml_init(params);
        GGML_ASSERT(work_ctx != NULL);

        {
            // cpu f16: pass
            // cpu f32: pass
            // cuda f16: nan
            // cuda f32: pass
            // cuda q8_0: nan
            // TODO: fix cuda nan
            std::string text("a lovely cat");
            auto tokens_and_weights     = tokenize(text, 77, true);
            std::vector<int>& tokens    = tokens_and_weights.first;
            std::vector<float>& weights = tokens_and_weights.second;
            for (auto token : tokens) {
                printf("%d ", token);
            }
            printf("\n");
            auto input_ids          = vector_to_ggml_tensor_i32(work_ctx, tokens);
            struct ggml_tensor* out = NULL;

            int t0 = ggml_time_ms();
            model.compute(8, input_ids, &out, work_ctx);
            int t1 = ggml_time_ms();

            print_ggml_tensor(out);
            LOG_DEBUG("t5 test done in %dms", t1 - t0);
        }
    }

    static void load_from_file_and_test(const std::string& file_path) {
        // ggml_backend_t backend    = ggml_backend_cuda_init(0);
        ggml_backend_t backend         = ggml_backend_cpu_init();
        ggml_type model_data_type      = GGML_TYPE_F32;
        std::shared_ptr<T5Embedder> t5 = std::shared_ptr<T5Embedder>(new T5Embedder(backend));
        {
            LOG_INFO("loading from '%s'", file_path.c_str());

            t5->alloc_params_buffer();
            std::map<std::string, ggml_tensor*> tensors;
            t5->get_param_tensors(tensors, "");

            ModelLoader model_loader;
            if (!model_loader.init_from_file(file_path)) {
                LOG_ERROR("init model loader from file failed: '%s'", file_path.c_str());
                return;
            }

            bool success = model_loader.load_tensors(tensors, backend);

            if (!success) {
                LOG_ERROR("load tensors from model loader failed");
                return;
            }

            LOG_INFO("t5 model loaded");
        }
        t5->test();
    }
};

#endif  // __T5_HPP__<|MERGE_RESOLUTION|>--- conflicted
+++ resolved
@@ -670,55 +670,7 @@
                                 struct ggml_tensor* past_bias                = NULL,
                                 struct ggml_tensor* attention_mask           = NULL,
                                 struct ggml_tensor* relative_position_bucket = NULL) {
-<<<<<<< HEAD
         // x: [N, n_token, model_dim]
-=======
-        struct ggml_tensor* internal_attn_mask = NULL; // Default to NULL
-
-        if (attention_mask_01 != NULL) { // Only process if a mask is provided
-            int64_t N_batch = x->ne[2]; // Assuming x is [N, seq_len, model_dim]
-            int64_t seq_len = x->ne[1];
-
-            // Ensure attention_mask_01 is [N_batch, seq_len]
-            struct ggml_tensor* current_mask_01 = attention_mask_01;
-
-            int64_t mask_ne0 = attention_mask_01->ne[0];
-            int64_t mask_ne1 = ggml_n_dims(attention_mask_01) > 1 ? attention_mask_01->ne[1] : 1;
-
-            if (ggml_n_dims(attention_mask_01) == 1 && N_batch == 1 && mask_ne0 == seq_len) { // Mask is [L], x is [N=1, L, D]
-                 current_mask_01 = ggml_reshape_2d(ctx, attention_mask_01, attention_mask_01->ne[0], 1); // [L, N=1]
-                 current_mask_01 = ggml_cont(ctx, ggml_permute(ctx, current_mask_01, 1, 0, 2, 3)); // [N=1, L]
-            } else if (ggml_n_dims(attention_mask_01) == 2 && mask_ne0 == N_batch && mask_ne1 == seq_len) { // Mask is [N, L], x is [N, L, D]
-                 // Already in correct shape [N, L]
-            } else if (ggml_n_dims(attention_mask_01) == 2 && mask_ne0 == seq_len && mask_ne1 == N_batch) { // Mask is [L, N], x is [N, L, D]
-                 current_mask_01 = ggml_cont(ctx, ggml_permute(ctx, attention_mask_01, 1, 0, 2, 3)); // Permute to [N, L]
-            } else {
-                 // If shapes don't align for [N, L] after potential permute, log warning and proceed without mask
-                 fprintf(stderr, "T5Stack: Warning - Mismatch between input x shape [%" PRId64 ", %" PRId64 ", %" PRId64 "] and attention_mask_01 shape [%" PRId64 ", %" PRId64 "]. Masking disabled.\n",
-                         x->ne[2], x->ne[1], x->ne[0],
-                         mask_ne0, mask_ne1);
-                 current_mask_01 = NULL; // Disable masking if shapes are problematic
-            }
-
-
-            if (current_mask_01) { // Proceed if mask is valid and in [N, L] shape
-                struct ggml_tensor* ones = ggml_new_tensor(ctx, current_mask_01->type, ggml_n_dims(current_mask_01), current_mask_01->ne); // [N, seq_len]
-                ggml_set_f32(ones, 1.0f);
-                struct ggml_tensor* inverted_mask = ggml_sub(ctx, ones, current_mask_01); // [N, seq_len], 1 for pad, 0 for valid
-
-                // Reshape for broadcasting to attention scores: [N, 1, 1, seq_len_k]
-                // Assuming attention scores are [N, n_head, seq_len_q, seq_len_k]
-                // The inverted_mask is [N, seq_len]. We need [N, 1, 1, seq_len]
-                internal_attn_mask = ggml_reshape_4d(ctx, inverted_mask, inverted_mask->ne[0], 1, 1, inverted_mask->ne[1]); // [N, 1, 1, L]
-                // internal_attn_mask = ggml_cont(ctx, ggml_permute(ctx, internal_attn_mask, 0,2,3,1)); // [N, 1, 1, seq_len] (ne0=1, ne1=1, ne2=L, ne3=N) - This permute seems wrong based on target shape [N,1,1,L]
-
-                struct ggml_tensor* neg_inf_scalar = ggml_new_f32(ctx, -1e9f);
-                internal_attn_mask = ggml_mul(ctx, internal_attn_mask, neg_inf_scalar);
-            }
-        }
-        // If attention_mask_01 was NULL, internal_attn_mask remains NULL.
-
->>>>>>> d518e530
         for (int i = 0; i < num_layers; i++) {
             auto block = std::dynamic_pointer_cast<T5Block>(blocks["block." + std::to_string(i)]);
 
@@ -753,34 +705,7 @@
                                 struct ggml_tensor* past_bias                = NULL,
                                 struct ggml_tensor* attention_mask           = NULL,
                                 struct ggml_tensor* relative_position_bucket = NULL) {
-<<<<<<< HEAD
         // input_ids: [N, n_token]
-=======
-        auto shared_emb = std::dynamic_pointer_cast<Embedding>(blocks["shared"]);
-        auto encoder = std::dynamic_pointer_cast<T5Stack>(blocks["encoder"]);
-
-        auto x = shared_emb->forward(ctx, input_ids);
-
-        // Tentative permute for x: from [D, L, N] to [N, L, D] if input_ids was [L,N]
-        // This needs to be robust. A common way is to check if last dim of x matches N from input_ids.
-        // Assuming Embedding output is [D, L, N] if input_ids is [L, N] or [D, N, L] if input_ids is [N, L]
-        // We need [N, L, D] for T5Stack forward.
-        if (ggml_n_dims(x) == 3) {
-             int64_t x_d = x->ne[0];
-             int64_t x_l = x->ne[1];
-             int64_t x_n = x->ne[2];
-
-             int64_t input_ids_l = input_ids->ne[0];
-             int64_t input_ids_n = ggml_n_dims(input_ids) > 1 ? input_ids->ne[1] : 1;
-
-             if (x_d != model_dim && x_l == input_ids_l && x_n == input_ids_n) { // Likely [D, L, N] -> permute to [N, L, D]
-                 x = ggml_cont(ctx, ggml_permute(ctx, x, 2, 1, 0, 3));
-             } else if (x_d != model_dim && x_l == input_ids_n && x_n == input_ids_l) { // Likely [D, N, L] -> permute to [N, L, D]
-                 x = ggml_cont(ctx, ggml_permute(ctx, x, 1, 2, 0, 3));
-             }
-             // If x is already [N, L, D], no permute needed.
-        }
->>>>>>> d518e530
 
         auto shared  = std::dynamic_pointer_cast<Embedding>(blocks["shared"]);
         auto encoder = std::dynamic_pointer_cast<T5Stack>(blocks["encoder"]);
